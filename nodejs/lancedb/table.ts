--- conflicted
+++ resolved
@@ -22,13 +22,6 @@
   Table as _NativeTable,
 } from "./native";
 import { Query, VectorQuery } from "./query";
-<<<<<<< HEAD
-import { IndexOptions } from "./indices";
-import { Data, fromDataToBuffer } from "./arrow";
-import { Table as ArrowTable } from "apache-arrow";
-=======
-
->>>>>>> 5e018104
 export { IndexConfig } from "./native";
 /**
  * Options for adding data to a table.
